--- conflicted
+++ resolved
@@ -1,18 +1,13 @@
 [package]
 name = "wipac_datamove"
 authors = ["Patrick Meade <pmeade@icecube.wisc.edu>"]
-<<<<<<< HEAD
-version = "0.0.2"
-=======
-version = "0.1.0"
->>>>>>> 5a919ebb
+version = "0.1.1"
 repository = "https://github.com/WIPACrepo/datamove"
 description = "Modern data movement components"
 edition = "2021"
 publish = false
 
 [dependencies]
-<<<<<<< HEAD
 axum = { version = "0.8.1", features = ["macros"] }
 axum-extra = { version = "0.10.0", features = ["erased-json"] }
 chrono = { version = "0.4.39", features = ["serde"] }
@@ -36,8 +31,4 @@
 
 [dev-dependencies]
 filetime = "0.2.25"
-lazy_static = "1.5.0"
-=======
-env_logger = "0.11.6"
-log = "0.4.22"
->>>>>>> 5a919ebb
+lazy_static = "1.5.0"